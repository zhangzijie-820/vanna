--- conflicted
+++ resolved
@@ -41,10 +41,6 @@
 gemini = ["google-generativeai"]
 marqo = ["marqo"]
 zhipuai = ["zhipuai"]
-<<<<<<< HEAD
 ollama = ["ollama", "httpx"]
 qdrant = ["qdrant-client"]
-=======
-qdrant = ["qdrant-client"]
-vllm = ["vllm"]
->>>>>>> f2cec1fd
+vllm = ["vllm"]